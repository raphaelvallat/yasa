.. _changelog:

What's new
##########

.. contents:: Table of Contents
    :depth: 2

----------------------------------------------------------------------------------------

v0.6.2.dev
----------

**New functions**

a. Added the :py:func:`yasa.hypno_find_periods` function to find sequences of consecutive values in hypnogram that are longer than a certain duration. This is a flexible function that can be used to detect NREM/REM periods. `PR 68 <https://github.com/raphaelvallat/yasa/pull/68>`_
b. Added the :py:func:`yasa.hrv_stage` function, which calculates heart rate (HR) and heart rate variability (HRV) by stage and periods. The epochs are found using the newly-added :py:func:`yasa.hypno_find_periods` function. `PR 68 <https://github.com/raphaelvallat/yasa/pull/68>`_
c. Added a new dataset containing 8 hours of ECG data. The dataset is in compressed NumPy format and can be found in notebooks/data_ECG_8hrs_200Hz.npz. The dataset also includes an upsampled hypnogram.

**Improvements**

a. When using an MNE.Raw object, conversion of the data from Volts to micro-Volts is now performed within MNE. `PR 70 <https://github.com/raphaelvallat/yasa/pull/70>`_
<<<<<<< HEAD
b. Use `black <https://black.readthedocs.io/en/stable/>`_ code formatting. `PR 83 <https://github.com/raphaelvallat/yasa/pull/83>`_
c. Add ``vmin`` and ``vmax`` parameters to :py:func:`yasa.plot_spectrogram`. `PR 75 <https://github.com/raphaelvallat/yasa/pull/75>`_
=======
b. Use `black <https://black.readthedocs.io/en/stable/>`_ code formatting.
c. Better handling of flat data in :py:func:`yasa.spindles_detect`. The function previously returned a division by zero error if part of the data was flat. See `issue 85 <https://github.com/raphaelvallat/yasa/issues/85>`_
>>>>>>> b1890bee

**Dependencies**

a. Added `SleepECG <https://sleepecg.readthedocs.io/en/stable/>`_ to the dependencies. SleepECG is used for the heartbeats detection in :py:func:`yasa.hrv_stage`.
b. YASA now requires MNE>0.23

v0.6.1 (March 2022)
-------------------

This release fixes a CRITICAL BUG with the spindles detection. Specifically, the :py:func:`yasa.spindles_detect` could return different results depending on the sampling rate of the data.
For example, downsampling the data from 256 Hz to 128 Hz may have significantly reduced the number of detected spindles. As explained in `issue 54 <https://github.com/raphaelvallat/yasa/issues/54>`_, this bug was caused by a floating-point error
in :py:func:`numpy.convolve` when calculating the soft spindle threshold. Tests seem to indicate that only certain sampling frequencies were impacted, such as 200 Hz, 256 Hz or 400 Hz. Other sampling frequencies such as 100 Hz and 500 Hz were seemingly not affected by this bug. Please double-check any results obtained with :py:func:`yasa.spindles_detect`!

.. warning:: We recommend all users to upgrade to this new version ASAP and check any results obtained with the :py:func:`yasa.spindles_detect` function!

v0.6.0 (February 2022)
----------------------

This is a MAJOR release with several API-breaking changes, new functions, bugfixes and a new section in the documentation.

**Documentation**

* Added a :ref:`quickstart` section to illustrate the main functions of YASA. Make sure to check it out!

**Plotting**

* Added the :py:func:`yasa.plot_hypnogram` function to plot an hypnogram.

**Slow oscillations—sigma coupling**

IMPORTANT — The default behavior of ``coupling=True`` in :py:func:`yasa.sw_detect` has been changed:

* YASA now uses a ± 1 second window around the negative peak of the slow-waves (2 sec total) to calculate the coupling, instead of a ± 2 sec window. Overall, this tends to increase the ndPAC values because of the higher temporal specificity. To keep a 4-sec window, use ``coupling_params['time'] = 2``.

* We've enabled the statistical thresholding in the ndPAC calculation. Practically, this means that events with a weak/unreliable coupling are assigned an ndPAC value of zero. Statistical thresholding can be disabled with ``coupling_params['p'] = None``.

.. warning:: Because of these changes, the coupling values are therefore not comparable with previous versions of YASA. Please make sure to re-run your analyses with the new default parameters.

**Events detection**

* The :py:func:`yasa.sw_detect` function now uses more conservative amplitude thresholds: the max PTP amplitude has been reduced from 500 to 350 uV, the max negative amplitude has been reduced from 300 to 200 uV, and the max positive amplitude has been reduced from 200 to 150 uV.

* Added :py:meth:`yasa.SWResults.find_cooccurring_spindles` to detect whether each slow-wave co-occurr with a sleep spindle.

* Added the ``as_dataframe`` parameter in :py:meth:`yasa.SWResults.get_sync_events` and :py:meth:`yasa.SpindlesResults.get_sync_events`. If set to False, YASA will return the peak-locked data as a list (n_channels) of numpy arrays (n_events, n_times). This facilitates any analyses that requires access to event-locked data (e.g. time-frequency plot, or comodulogram).

* Added the ``mask`` parameter in :py:meth:`yasa.SWResults.summary`, :py:meth:`yasa.SWResults.get_sync_events`, and :py:meth:`yasa.SWResults.plot_average`. This allows users to only include selected events in the summary or plots (e.g. the slow-waves with the largest peak-to-peak amplitude, or strongest coupling).

* Added the ``mask`` parameter in :py:meth:`yasa.SpindlesResults.summary`, :py:meth:`yasa.SpindlesResults.get_sync_events`, and :py:meth:`yasa.SpindlesResults.plot_average`. This allows users to only include selected events in the summary or plots (e.g. the spindles with the largest amplitude).

* Added the ``mask`` parameter in :py:meth:`yasa.REMResults.summary`, :py:meth:`yasa.REMResults.get_sync_events`, and :py:meth:`yasa.REMResults.plot_average`.

**Others**

* :py:func:`yasa.irasa` now informs about the maximum resampled fitting range, and raises a warning if parameters/frequencies are ill-specified. See `PR42 <https://github.com/raphaelvallat/yasa/pull/42>`_ and associated paper: https://doi.org/10.1101/2021.10.15.464483

* Added a ``verbose`` parameter to :py:func:`yasa.hypno_upsample_to_data` and :py:func:`yasa.irasa`.

* Remove Travis CI

* Remove CI testing for Python 3.6

----------------------------------------------------------------------------------------

v0.5.1 (August 2021)
--------------------

This is a bugfix release. The latest pre-trained classifiers for :py:class:`yasa.SleepStaging` were accidentally missing from the previous release. They have now been included in this release.

v0.5.0 (August 2021)
--------------------

This is a major release with an important bugfix for the slow-waves detection as well as API-breaking changes in the automatic sleep staging module. We recommend all users to upgrade to this version with `pip install --upgrade yasa`.

**Slow-waves detection**

We have fixed a critical bug in :py:func:`yasa.sw_detect` in which the detection could keep slow-waves with invalid duration (e.g. several tens of seconds). We have now added extra safety checks to make sure that the total duration of the slow-waves does not exceed the maximum duration allowed by the ``dur_neg`` and ``dur_pos`` parameters (default = 2.5 seconds).

.. warning::
  Please make sure to double-check any results obtained with :py:func:`yasa.sw_detect`.

**Sleep staging**

Recently, we have published a `preprint article <https://www.biorxiv.org/content/10.1101/2021.05.28.446165v1>`_ describing YASA's sleep staging algorithm and its validation across hundreds of polysomnography recordings. In July 2021, we have received comments from three reviewers, which have led us to implement several changes to the sleep staging algorithm.
The most significant change is that the time lengths of the rolling windows have been updated from 5.5 minutes centered / 5 minutes past to 7.5 minutes centered / 2 min past, leading to slight improvements in accuracy. Furthermore, we have also updated the training database and the parameters of the LightGBM classifier.
Unfortunately, these changes mean that the new version of the algorithm is no longer compatible with the previous version (0.4.0 or 0.4.1). Therefore, if you're running a longitudinal study with YASA's sleep staging, we either recommend to keep the previous version of YASA, or to update to the new version and reprocess all your nights with the new algorithm for consistency.

**Sleep statistics**

Artefact and Unscored epochs are now excluded from the calculation of the total sleep time (TST) in :py:func:`yasa.sleep_statistics`. Previously, YASA calculated TST as SPT - WASO, thus including Art and Uns. TST is now calculated as the sum of all REM and NREM sleep in SPT.

**New FAQ**

The online documentation now has a brand new FAQ section! Make sure to check it out at https://raphaelvallat.com/yasa/build/html/faq.html

**New function: coincidence matrix**

We have added the :py:meth:`yasa.SpindlesResults.get_coincidence_matrix` and :py:meth:`yasa.SWResults.get_coincidence_matrix` methods to calculate the (scaled) coincidence matrix.
The coincidence matrix gives, for each pair of channel, the number of samples that were marked as an event (spindles or slow-waves) in both channels. In other words, it gives an indication of whether events (spindles or slow-waves) are co-occuring for any pair of channel.
The scaled version of the coincidence matrix can then be used to define functional networks or quickly find outlier channels.

**Minor enhancements**

a. Minor speed improvements in :py:class:`yasa.SleepStaging`.
b. Updated dependency to pyRiemann>=0.2.7, which solves the version conflict with scikit-learn (see `issue 33 <https://github.com/raphaelvallat/yasa/issues/33>`_).
c. flake8 requirements for max line length has been changed from 80 to 100 characters.

----------------------------------------------------------------------------------------

v0.4.1 (March 2021)
-------------------

**New functions**

a. Added :py:func:`yasa.topoplot`, a wrapper around :py:func:`mne.viz.plot_topomap`. See `15_topoplot.ipynb <https://github.com/raphaelvallat/yasa/blob/master/notebooks/15_topoplot.ipynb>`_

**Enhancements**

a. The default frequency range for slow-waves in :py:func:`yasa.sw_detect` is now 0.3-1.5 Hz instead of 0.3-2 Hz. Indeed, most slow-waves have a frequency below 1Hz. This may result in slightly different coupling values when ``coupling=True`` so make sure to homogenize your slow-waves detection pipeline across all nights in your dataset.
b. :py:func:`yasa.trimbothstd` now handles missing values in input array.
c. :py:func:`yasa.bandpower_from_psd` and :py:func:`yasa.bandpower_from_psd_ndarray` now print a warning if the PSD contains negative values. See `issue 29 <https://github.com/raphaelvallat/yasa/issues/29>`_.
d. Upon loading, YASA will now use the `outdated <https://github.com/alexmojaki/outdated>`_ package to check and warn the user if a newer stable version is available.
e. YASA now uses the `antropy <https://github.com/raphaelvallat/antropy>`_ package to calculate non-linear features in the automatic sleep staging module. Previously, YASA was using `EntroPy <https://github.com/raphaelvallat/entropy>`_, which could not be installed using pip.

----------------------------------------------------------------------------------------

v0.4.0 (November 2020)
----------------------

This is a major release with several new functions, the biggest of which is the addition of an **automatic sleep staging module** (:py:class:`yasa.SleepStaging`). This means that YASA can now automatically score the sleep stages of your raw EEG data. The classifier was trained and validated on more than 3000 nights from the `National Sleep Research Resource (NSRR) <https://sleepdata.org/>`_ website.

Briefly, the algorithm works by calculating a set of features for each 30-sec epochs from a central EEG channel (required), as well as an EOG channel (optional) and an EMG channel (optional). For best performance, users can also specify the age and the sex of the participants. Pre-trained classifiers are already included in YASA. The automatic sleep staging algorithm requires the `LightGBM <https://lightgbm.readthedocs.io/en/latest/Installation-Guide.html>`_ and `antropy <https://github.com/raphaelvallat/antropy>`_ package.

**Other changes**

a. :py:meth:`yasa.SpindlesResults` and :py:meth:`yasa.SWResults` now have a ``plot_detection`` method which allows to interactively display the raw data with an overlay of the detected spindles. For now, this only works with Jupyter and it requires the `ipywidgets <https://ipywidgets.readthedocs.io/en/latest/user_install.html>`_ package.
b. Added ``hue`` input parameter to :py:meth:`yasa.SpindlesResults.plot_average`, :py:meth:`yasa.SWResults.plot_average` to allow plotting by stage.
c. The ``get_sync_events()`` method now also returns the sleep stage when available.
d. The :py:func:`yasa.sw_detect` now also returns the timestamp of the sigma peak in the SW-through-locked 4-seconds epochs. The timestamp is expressed in seconds from the beginning of the recording and can be found in the ``SigmaPeak`` column.

**Dependencies**

a. Switch to latest version of `TensorPAC <https://etiennecmb.github.io/tensorpac/index.html>`_.
b. Added `ipywidgets <https://ipywidgets.readthedocs.io/en/latest/user_install.html>`_, `LightGBM <https://lightgbm.readthedocs.io/en/latest/Installation-Guide.html>`_ and `entropy <https://github.com/raphaelvallat/entropy>`_ to dependencies.

----------------------------------------------------------------------------------------

v0.3.0 (May 2020)
-----------------

This is a major release with several API-breaking changes in the spindles, slow-waves and REMs detection.

First, the :py:func:`yasa.spindles_detect_multi` and :py:func:`yasa.sw_detect_multi` have been removed. Instead, the :py:func:`yasa.spindles_detect` and :py:func:`yasa.sw_detect` functions can now handle both single and multi-channel data.

Second, I was getting some feedback that it was difficult to get summary statistics from the detection dataframe. For instance, how can you get the average duration of the detected spindles, per channel and/or per stage? Similarly, how can you get the slow-waves count and density per stage and channel? To address these issues, I've now modified the output of the :py:func:`yasa.spindles_detect`, :py:func:`yasa.sw_detect` and :py:func:`yasa.rem_detect` functions, which is now a class (= object) and not a simple Pandas DataFrame. The advantage is that the new output allows you to quickly get the raw data or summary statistics grouped by channel and/or sleep stage using the ``.summary()`` method.

>>> sp = yasa.spindles_detect(...)
>>> sp.summary()  # Returns the full detection dataframe
>>> sp.summary(grp_chan=True, grp_stage=True, aggfunc='mean')

Similarly, the :py:func:`yasa.get_bool_vector` and :py:func:`yasa.get_sync_events` functions are now directly implemented into the output, i.e.

>>> sw = yasa.sw_detect(...)
>>> sw.summary()
>>> sw.get_mask()
>>> sw.get_sync_events(center='NegPeak', time_before=0.4, time_after=0.8)

One can also quickly plot an average "template" of all the detected events:

>>> sw.plot_average(center="NegPeak", time_before=0.4, time_after=0.8)

For more details, please refer to the documentation of :py:meth:`yasa.SpindlesResults`, :py:meth:`yasa.SWResults` and :py:meth:`yasa.REMResults`.

.. important::
  This is an experimental feature, and it's likely that these functions will be modified, renamed, or even deprecated in future releases based on feedbacks from users. Please make sure to let me know what you think about the new output of the detection functions!

**Other changes**

a. The ``coupling`` argument has been removed from the :py:func:`yasa.spindles_detect` function. Instead, slow-oscillations / sigma coupling can only be calculated from the slow-waves detection, which is 1) the most standard way, 2) better because PAC assumptions require a strong oscillatory component in the lower frequency range (slow-oscillations). This also avoids unecessary confusion between spindles-derived coupling and slow-waves-derived coupling. For more details, refer to the Jupyter notebooks.
b. Downsampling of data in detection functions has been removed. In other words, YASA will no longer downsample the data to 100 / 128 Hz before applying the events detection. If the detection is too slow, we recommend that you manually downsample your data before applying the detection. See for example :py:func:`mne.filter.resample`.
c. :py:func:`yasa.trimbothstd` can now work with multi-dimensional arrays. The trimmed standard deviation will always be calculated on the last axis of the array.
d. Filtering and Hilbert transform are now applied at once on all channels (instead of looping across individual channels) in the :py:func:`yasa.spindles_detect` and :py:func:`yasa.sw_detect` functions. This should lead to some improvements in computation time.

----------------------------------------------------------------------------------------

v0.2.0 (April 2020)
-------------------

This is a major release with several new functions, bugfixes and miscellaneous enhancements in existing functions.

**Bugfixes**

a. Sleep efficiency in the :py:func:`yasa.sleep_statistics` is now calculated using time in bed (TIB) as the denominator instead of sleep period time (SPT), in agreement with the AASM guidelines. The old way of computing the efficiency (TST / SPT) has now been renamed Sleep Maintenance Efficiency (SME).
b. The :py:func:`yasa.sliding_window` now always return an array of shape (n_epochs, ..., n_samples), i.e. the epochs are now always the first dimension of the epoched array. This is consistent with MNE default shape of :py:class:`mne.Epochs` objects.

**New functions**

a. Added :py:func:`yasa.art_detect` to automatically detect artefacts on single or multi-channel EEG data.
b. Added :py:func:`yasa.bandpower_from_psd_ndarray` to calculate band power from a multi-dimensional PSD. This is a NumPy-only implementation and this function will return a np.array and not a pandas DataFrame. This function is useful if you need to calculate the bandpower from a 3-D PSD array, e.g. of shape *(n_epochs, n_chan, n_freqs)*.
c. Added :py:func:`yasa.get_centered_indices` to extract indices in data centered around specific events or peaks.
d. Added :py:func:`yasa.load_profusion_hypno` to load a Compumedics Profusion hypnogram (.xml), as found on the `National Sleep Research Resource (NSRR) <https://sleepdata.org/>`_ website.

**Enhancements**

a. :py:func:`yasa.sleep_statistics` now also returns the sleep onset latency, i.e. the latency to the first epoch of any sleep.
b. Added the `bandpass` argument to :py:func:`yasa.bandpower` to apply a FIR bandpass filter using the lowest and highest frequencies defined in `bands`. This is useful if you work with absolute power and want to remove contributions from frequency bands of non-interests.
c. The :py:func:`yasa.bandpower_from_psd` now always return the total absolute physical power (`TotalAbsPow`) of the signal, in units of uV^2 / Hz. This allows to quickly calculate the absolute bandpower from the relative bandpower.
d. Added sigma (12-16Hz) to the default frequency bands (`bands`) in :py:func:`yasa.bandpower` and :py:func:`yasa.bandpower_from_psd`.
e. Added the ``coupling`` and ``freq_sp`` keyword-arguments to the :py:func:`yasa.sw_detect` function. If ``coupling=True``, the function will return the phase of the slow-waves (in radians) at the most prominent peak of sigma-filtered band (``PhaseAtSigmaPeak``), as well as the normalized mean vector length (``ndPAC``).
f. Added an section in the `06_sw_detection.ipynb <https://github.com/raphaelvallat/yasa/blob/master/notebooks/06_sw_detection.ipynb>`_ notebooks on how to use relative amplitude thresholds (e.g. z-scores or percentiles) instead of absolute thresholds in slow-waves detection.
g. The upper frequency band for :py:func:`yasa.sw_detect` has been changed from ``freq_sw=(0.3, 3.5)`` to ``freq_sw=(0.3, 2)`` Hz to comply with AASM guidelines.
h. ``Stage`` is no longer taken into account when finding outliers with :py:class:`sklearn.ensemble.IsolationForest` in :py:func:`yasa.spindles_detect`.
i. To be consistent with :py:func:`yasa.spindles_detect`, automatic outlier removal now requires at least 50 (instead of 100) detected events in :py:func:`yasa.sw_detect` and :py:func:`yasa.rem_detect`.
j. Added the ``verbose`` parameter to all detection functions.
k. Added -2 to the default hypnogram format to denote unscored data.

**Dependencies**

a. Removed deprecated ``behavior`` argument to avoid warning when calling :py:class:`sklearn.ensemble.IsolationForest`.
b. Added `TensorPAC <https://etiennecmb.github.io/tensorpac/index.html>`_ and `pyRiemann <https://pyriemann.readthedocs.io/en/latest/api.html>`_ to dependencies.
c. Updated dependencies version for MNE and scikit-learn.

----------------------------------------------------------------------------------------

v0.1.9 (February 2020)
----------------------

**New functions**

a. Added :py:func:`yasa.transition_matrix` to calculate the state-transition matrix of an hypnogram.
b. Added :py:func:`yasa.sleep_statistics` to extract the sleep statistics from an hypnogram.
c. Added the ``coupling`` and ``freq_so`` keyword-arguments to the :py:func:`yasa.spindles_detect` function. If ``coupling=True``, the function will also returns the phase of the slow-waves (in radians) at the most prominent peak of the spindles. This can be used to perform spindles-SO coupling, as explained in the new Jupyter notebooks on PAC and spindles-SO coupling.

**Enhancements**

a. It is now possible to disable one or two out of the three thresholds in the :py:func:`yasa.spindles_detect`. This allows the users to run a simpler detection (for example focusing exclusively on the moving root mean square signal).
b. The :py:func:`yasa.spindles_detect` now returns the timing (in seconds) of the most prominent peak of each spindles (``Peak``).
c. The yasa.get_sync_sw has been renamed to :py:func:`yasa.get_sync_events` and is now compatible with spindles detection. This can be used for instance to plot the peak-locked grand averaged spindle.

**Code testing**

a. Removed Travis and AppVeyor testing for Python 3.5.

----------------------------------------------------------------------------------------

v0.1.8 (October 2019)
---------------------

a. Added :py:func:`yasa.plot_spectrogram` function.
b. Added `lspopt <https://github.com/hbldh/lspopt>`_ in the dependencies.
c. YASA now requires `MNE <https://mne.tools/stable/index.html>`_>0.19.
d. Added a notebook on non-linear features.

----------------------------------------------------------------------------------------

v0.1.7 (August 2019)
--------------------

a. Added :py:func:`yasa.sliding_window` function.
b. Added :py:func:`yasa.irasa` function.
c. Reorganized code into several sub-files for readability (internal changes with no effect on user experience).

----------------------------------------------------------------------------------------

v0.1.6 (August 2019)
--------------------

a. Added bandpower function
b. One can now directly pass a raw MNE object in several multi-channel functions of YASA, instead of manually passing data, sf, and ch_names. YASA will automatically convert MNE data from Volts to uV, and extract the sampling frequency and channel names. Examples of this can be found in the Jupyter notebooks examples.

----------------------------------------------------------------------------------------

v0.1.5 (August 2019)
--------------------

a. Added REM detection (rem_detect) on LOC and ROC EOG channels + example notebook
b. Added yasa/hypno.py file, with several functions to load and upsample sleep stage vector (hypnogram).
c. Added yasa/spectral.py file, which includes the bandpower_from_psd function to calculate the single or multi-channel spectral power in specified bands from a pre-computed PSD (see example notebook at notebooks/10_bandpower.ipynb)

----------------------------------------------------------------------------------------

v0.1.4 (May 2019)
-----------------

a. Added get_sync_sw function to get the synchronized timings of landmarks timepoints in slow-wave sleep. This can be used in combination with seaborn.lineplot to plot an average template of the detected slow-wave, per channel.

----------------------------------------------------------------------------------------

v0.1.3 (March 2019)
-------------------

a. Added slow-waves detection for single and multi channel
b. Added include argument to select which values of hypno should be used as a mask.
c. New examples notebooks + changes in README
d. Minor improvements in performance (e.g. faster detrending)
e. Added html API (/html)
f. Travis and AppVeyor test for Python 3.5, 3.6 and 3.7

----------------------------------------------------------------------------------------

v0.1.2 (February 2019)
----------------------

a. Added support for multi-channel detection via spindles_detect_multi function.
b. Added support for hypnogram mask
c. Added several notebook examples
d. Changed some default parameters to optimize behavior

----------------------------------------------------------------------------------------

v0.1.1 (January 2019)
----------------------

a. Added post-processing Isolation Forest
b. Updated Readme and added support with Visbrain
c. Added Cz full night in notebooks/

----------------------------------------------------------------------------------------

v0.1 (December 2018)
--------------------

Initial release of YASA: basic spindles detection.<|MERGE_RESOLUTION|>--- conflicted
+++ resolved
@@ -20,13 +20,9 @@
 **Improvements**
 
 a. When using an MNE.Raw object, conversion of the data from Volts to micro-Volts is now performed within MNE. `PR 70 <https://github.com/raphaelvallat/yasa/pull/70>`_
-<<<<<<< HEAD
 b. Use `black <https://black.readthedocs.io/en/stable/>`_ code formatting. `PR 83 <https://github.com/raphaelvallat/yasa/pull/83>`_
 c. Add ``vmin`` and ``vmax`` parameters to :py:func:`yasa.plot_spectrogram`. `PR 75 <https://github.com/raphaelvallat/yasa/pull/75>`_
-=======
-b. Use `black <https://black.readthedocs.io/en/stable/>`_ code formatting.
-c. Better handling of flat data in :py:func:`yasa.spindles_detect`. The function previously returned a division by zero error if part of the data was flat. See `issue 85 <https://github.com/raphaelvallat/yasa/issues/85>`_
->>>>>>> b1890bee
+d. Better handling of flat data in :py:func:`yasa.spindles_detect`. The function previously returned a division by zero error if part of the data was flat. See `issue 85 <https://github.com/raphaelvallat/yasa/issues/85>`_
 
 **Dependencies**
 
