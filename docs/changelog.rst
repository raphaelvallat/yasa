.. _changelog:

What's new
##########

.. contents:: Table of Contents
    :depth: 2

----------------------------------------------------------------------------------------

v0.6.2.dev
----------

**ECG analysis** - `PR 68 <https://github.com/raphaelvallat/yasa/pull/68>`_

a. Added the :py:func:`yasa.hypno_find_periods` function to find sequences of consecutive values in hypnogram that are longer than a certain duration. This is a flexible function that can be used to detect NREM/REM periods.
b. Added the :py:func:`yasa.hrv_stage` function, which calculates heart rate (HR) and heart rate variability (HRV) by stage and periods.
c. Added a new dataset containing 8 hours of ECG data. The dataset is in compressed NumPy format and can be found in notebooks/data_ECG_8hrs_200Hz.npz. The dataset also includes an upsampled hypnogram.

**Spindles & slow-waves detection** - `PR 71 <https://github.com/raphaelvallat/yasa/pull/71>`_

<<<<<<< HEAD
a. When using an MNE.Raw object, conversion of the data from Volts to micro-Volts is now performed within MNE. `PR 70 <https://github.com/raphaelvallat/yasa/pull/70>`_
b. Use `black <https://black.readthedocs.io/en/stable/>`_ code formatting. `PR 83 <https://github.com/raphaelvallat/yasa/pull/83>`_
c. Add ``vmin`` and ``vmax`` parameters to :py:func:`yasa.plot_spectrogram`. `PR 75 <https://github.com/raphaelvallat/yasa/pull/75>`_
d. Better handling of flat data in :py:func:`yasa.spindles_detect`. The function previously returned a division by zero error if part of the data was flat. See `issue 85 <https://github.com/raphaelvallat/yasa/issues/85>`_
=======
a. Added the :py:func:`yasa.compare_detection` function to determine the correctness of detected events against ground-truth events. It calculates the true positive, false positives and false negatives, and from those, the precision, recall and F1-scores. The input should be the indices of the onset of the event, in samples. It includes a max_distance argument which specifies the tolerance window (in number of samples) for two events to be considered the same.
b. Added the :py:meth:`yasa.SpindlesResults.compare_detection` and :py:meth:`yasa.SWResults.compare_detection` method. This is a powerful and flexible function that allows to calculate the performance of the current detection against a) another detection or b) ground-truth annotations. For example, we can compare the output of the spindles detection with different thresholds.
c. Added the :py:meth:`yasa.SpindlesResults.compare_channels` and :py:meth:`yasa.SWResults.compare_channels` methods to compare the overlap of the detected events between channels. Agreement is calculated using the F1-score (default), precision or recall.
d. Better handling of flat data in :py:func:`yasa.spindles_detect`. The function previously returned a division by zero error if part of the data was flat. See `issue 85 <https://github.com/raphaelvallat/yasa/issues/85>`_
e. When using an MNE.Raw object, conversion of the data from Volts to micro-Volts is now performed within MNE. `PR 70 <https://github.com/raphaelvallat/yasa/pull/70>`_
f. Use `black <https://black.readthedocs.io/en/stable/>`_ code formatting.
>>>>>>> 65f033fd

**Others**

a. When using an MNE.Raw object, conversion of the data from Volts to micro-Volts is now performed within MNE. `PR 70 <https://github.com/raphaelvallat/yasa/pull/70>`_
b. Added `SleepECG <https://sleepecg.readthedocs.io/en/stable/>`_ to the dependencies. SleepECG is used for the heartbeats detection in :py:func:`yasa.hrv_stage`.
c. YASA now requires MNE>0.23

----------------------------------------------------------------------------------------

v0.6.1 (March 2022)
-------------------

This release fixes a CRITICAL BUG with the spindles detection. Specifically, the :py:func:`yasa.spindles_detect` could return different results depending on the sampling rate of the data.
For example, downsampling the data from 256 Hz to 128 Hz may have significantly reduced the number of detected spindles. As explained in `issue 54 <https://github.com/raphaelvallat/yasa/issues/54>`_, this bug was caused by a floating-point error
in :py:func:`numpy.convolve` when calculating the soft spindle threshold. Tests seem to indicate that only certain sampling frequencies were impacted, such as 200 Hz, 256 Hz or 400 Hz. Other sampling frequencies such as 100 Hz and 500 Hz were seemingly not affected by this bug. Please double-check any results obtained with :py:func:`yasa.spindles_detect`!

.. warning:: We recommend all users to upgrade to this new version ASAP and check any results obtained with the :py:func:`yasa.spindles_detect` function!

----------------------------------------------------------------------------------------

v0.6.0 (February 2022)
----------------------

This is a MAJOR release with several API-breaking changes, new functions, bugfixes and a new section in the documentation.

**Documentation**

* Added a :ref:`quickstart` section to illustrate the main functions of YASA. Make sure to check it out!

**Plotting**

* Added the :py:func:`yasa.plot_hypnogram` function to plot an hypnogram.

**Slow oscillations—sigma coupling**

IMPORTANT — The default behavior of ``coupling=True`` in :py:func:`yasa.sw_detect` has been changed:

* YASA now uses a ± 1 second window around the negative peak of the slow-waves (2 sec total) to calculate the coupling, instead of a ± 2 sec window. Overall, this tends to increase the ndPAC values because of the higher temporal specificity. To keep a 4-sec window, use ``coupling_params['time'] = 2``.

* We've enabled the statistical thresholding in the ndPAC calculation. Practically, this means that events with a weak/unreliable coupling are assigned an ndPAC value of zero. Statistical thresholding can be disabled with ``coupling_params['p'] = None``.

.. warning:: Because of these changes, the coupling values are therefore not comparable with previous versions of YASA. Please make sure to re-run your analyses with the new default parameters.

**Events detection**

* The :py:func:`yasa.sw_detect` function now uses more conservative amplitude thresholds: the max PTP amplitude has been reduced from 500 to 350 uV, the max negative amplitude has been reduced from 300 to 200 uV, and the max positive amplitude has been reduced from 200 to 150 uV.

* Added :py:meth:`yasa.SWResults.find_cooccurring_spindles` to detect whether each slow-wave co-occurr with a sleep spindle.

* Added the ``as_dataframe`` parameter in :py:meth:`yasa.SWResults.get_sync_events` and :py:meth:`yasa.SpindlesResults.get_sync_events`. If set to False, YASA will return the peak-locked data as a list (n_channels) of numpy arrays (n_events, n_times). This facilitates any analyses that requires access to event-locked data (e.g. time-frequency plot, or comodulogram).

* Added the ``mask`` parameter in :py:meth:`yasa.SWResults.summary`, :py:meth:`yasa.SWResults.get_sync_events`, and :py:meth:`yasa.SWResults.plot_average`. This allows users to only include selected events in the summary or plots (e.g. the slow-waves with the largest peak-to-peak amplitude, or strongest coupling).

* Added the ``mask`` parameter in :py:meth:`yasa.SpindlesResults.summary`, :py:meth:`yasa.SpindlesResults.get_sync_events`, and :py:meth:`yasa.SpindlesResults.plot_average`. This allows users to only include selected events in the summary or plots (e.g. the spindles with the largest amplitude).

* Added the ``mask`` parameter in :py:meth:`yasa.REMResults.summary`, :py:meth:`yasa.REMResults.get_sync_events`, and :py:meth:`yasa.REMResults.plot_average`.

**Others**

* :py:func:`yasa.irasa` now informs about the maximum resampled fitting range, and raises a warning if parameters/frequencies are ill-specified. See `PR42 <https://github.com/raphaelvallat/yasa/pull/42>`_ and associated paper: https://doi.org/10.1101/2021.10.15.464483

* Added a ``verbose`` parameter to :py:func:`yasa.hypno_upsample_to_data` and :py:func:`yasa.irasa`.

* Remove Travis CI

* Remove CI testing for Python 3.6

----------------------------------------------------------------------------------------

v0.5.1 (August 2021)
--------------------

This is a bugfix release. The latest pre-trained classifiers for :py:class:`yasa.SleepStaging` were accidentally missing from the previous release. They have now been included in this release.

----------------------------------------------------------------------------------------

v0.5.0 (August 2021)
--------------------

This is a major release with an important bugfix for the slow-waves detection as well as API-breaking changes in the automatic sleep staging module. We recommend all users to upgrade to this version with `pip install --upgrade yasa`.

**Slow-waves detection**

We have fixed a critical bug in :py:func:`yasa.sw_detect` in which the detection could keep slow-waves with invalid duration (e.g. several tens of seconds). We have now added extra safety checks to make sure that the total duration of the slow-waves does not exceed the maximum duration allowed by the ``dur_neg`` and ``dur_pos`` parameters (default = 2.5 seconds).

.. warning::
  Please make sure to double-check any results obtained with :py:func:`yasa.sw_detect`.

**Sleep staging**

Recently, we have published a `preprint article <https://www.biorxiv.org/content/10.1101/2021.05.28.446165v1>`_ describing YASA's sleep staging algorithm and its validation across hundreds of polysomnography recordings. In July 2021, we have received comments from three reviewers, which have led us to implement several changes to the sleep staging algorithm.
The most significant change is that the time lengths of the rolling windows have been updated from 5.5 minutes centered / 5 minutes past to 7.5 minutes centered / 2 min past, leading to slight improvements in accuracy. Furthermore, we have also updated the training database and the parameters of the LightGBM classifier.
Unfortunately, these changes mean that the new version of the algorithm is no longer compatible with the previous version (0.4.0 or 0.4.1). Therefore, if you're running a longitudinal study with YASA's sleep staging, we either recommend to keep the previous version of YASA, or to update to the new version and reprocess all your nights with the new algorithm for consistency.

**Sleep statistics**

Artefact and Unscored epochs are now excluded from the calculation of the total sleep time (TST) in :py:func:`yasa.sleep_statistics`. Previously, YASA calculated TST as SPT - WASO, thus including Art and Uns. TST is now calculated as the sum of all REM and NREM sleep in SPT.

**New FAQ**

The online documentation now has a brand new FAQ section! Make sure to check it out at https://raphaelvallat.com/yasa/build/html/faq.html

**New function: coincidence matrix**

We have added the :py:meth:`yasa.SpindlesResults.get_coincidence_matrix` and :py:meth:`yasa.SWResults.get_coincidence_matrix` methods to calculate the (scaled) coincidence matrix.
The coincidence matrix gives, for each pair of channel, the number of samples that were marked as an event (spindles or slow-waves) in both channels. In other words, it gives an indication of whether events (spindles or slow-waves) are co-occuring for any pair of channel.
The scaled version of the coincidence matrix can then be used to define functional networks or quickly find outlier channels.

**Minor enhancements**

a. Minor speed improvements in :py:class:`yasa.SleepStaging`.
b. Updated dependency to pyRiemann>=0.2.7, which solves the version conflict with scikit-learn (see `issue 33 <https://github.com/raphaelvallat/yasa/issues/33>`_).
c. flake8 requirements for max line length has been changed from 80 to 100 characters.

----------------------------------------------------------------------------------------

v0.4.1 (March 2021)
-------------------

**New functions**

a. Added :py:func:`yasa.topoplot`, a wrapper around :py:func:`mne.viz.plot_topomap`. See `15_topoplot.ipynb <https://github.com/raphaelvallat/yasa/blob/master/notebooks/15_topoplot.ipynb>`_

**Enhancements**

a. The default frequency range for slow-waves in :py:func:`yasa.sw_detect` is now 0.3-1.5 Hz instead of 0.3-2 Hz. Indeed, most slow-waves have a frequency below 1Hz. This may result in slightly different coupling values when ``coupling=True`` so make sure to homogenize your slow-waves detection pipeline across all nights in your dataset.
b. :py:func:`yasa.trimbothstd` now handles missing values in input array.
c. :py:func:`yasa.bandpower_from_psd` and :py:func:`yasa.bandpower_from_psd_ndarray` now print a warning if the PSD contains negative values. See `issue 29 <https://github.com/raphaelvallat/yasa/issues/29>`_.
d. Upon loading, YASA will now use the `outdated <https://github.com/alexmojaki/outdated>`_ package to check and warn the user if a newer stable version is available.
e. YASA now uses the `antropy <https://github.com/raphaelvallat/antropy>`_ package to calculate non-linear features in the automatic sleep staging module. Previously, YASA was using `EntroPy <https://github.com/raphaelvallat/entropy>`_, which could not be installed using pip.

----------------------------------------------------------------------------------------

v0.4.0 (November 2020)
----------------------

This is a major release with several new functions, the biggest of which is the addition of an **automatic sleep staging module** (:py:class:`yasa.SleepStaging`). This means that YASA can now automatically score the sleep stages of your raw EEG data. The classifier was trained and validated on more than 3000 nights from the `National Sleep Research Resource (NSRR) <https://sleepdata.org/>`_ website.

Briefly, the algorithm works by calculating a set of features for each 30-sec epochs from a central EEG channel (required), as well as an EOG channel (optional) and an EMG channel (optional). For best performance, users can also specify the age and the sex of the participants. Pre-trained classifiers are already included in YASA. The automatic sleep staging algorithm requires the `LightGBM <https://lightgbm.readthedocs.io/en/latest/Installation-Guide.html>`_ and `antropy <https://github.com/raphaelvallat/antropy>`_ package.

**Other changes**

a. :py:meth:`yasa.SpindlesResults` and :py:meth:`yasa.SWResults` now have a ``plot_detection`` method which allows to interactively display the raw data with an overlay of the detected spindles. For now, this only works with Jupyter and it requires the `ipywidgets <https://ipywidgets.readthedocs.io/en/latest/user_install.html>`_ package.
b. Added ``hue`` input parameter to :py:meth:`yasa.SpindlesResults.plot_average`, :py:meth:`yasa.SWResults.plot_average` to allow plotting by stage.
c. The ``get_sync_events()`` method now also returns the sleep stage when available.
d. The :py:func:`yasa.sw_detect` now also returns the timestamp of the sigma peak in the SW-through-locked 4-seconds epochs. The timestamp is expressed in seconds from the beginning of the recording and can be found in the ``SigmaPeak`` column.

**Dependencies**

a. Switch to latest version of `TensorPAC <https://etiennecmb.github.io/tensorpac/index.html>`_.
b. Added `ipywidgets <https://ipywidgets.readthedocs.io/en/latest/user_install.html>`_, `LightGBM <https://lightgbm.readthedocs.io/en/latest/Installation-Guide.html>`_ and `entropy <https://github.com/raphaelvallat/entropy>`_ to dependencies.

----------------------------------------------------------------------------------------

v0.3.0 (May 2020)
-----------------

This is a major release with several API-breaking changes in the spindles, slow-waves and REMs detection.

First, the :py:func:`yasa.spindles_detect_multi` and :py:func:`yasa.sw_detect_multi` have been removed. Instead, the :py:func:`yasa.spindles_detect` and :py:func:`yasa.sw_detect` functions can now handle both single and multi-channel data.

Second, I was getting some feedback that it was difficult to get summary statistics from the detection dataframe. For instance, how can you get the average duration of the detected spindles, per channel and/or per stage? Similarly, how can you get the slow-waves count and density per stage and channel? To address these issues, I've now modified the output of the :py:func:`yasa.spindles_detect`, :py:func:`yasa.sw_detect` and :py:func:`yasa.rem_detect` functions, which is now a class (= object) and not a simple Pandas DataFrame. The advantage is that the new output allows you to quickly get the raw data or summary statistics grouped by channel and/or sleep stage using the ``.summary()`` method.

>>> sp = yasa.spindles_detect(...)
>>> sp.summary()  # Returns the full detection dataframe
>>> sp.summary(grp_chan=True, grp_stage=True, aggfunc='mean')

Similarly, the :py:func:`yasa.get_bool_vector` and :py:func:`yasa.get_sync_events` functions are now directly implemented into the output, i.e.

>>> sw = yasa.sw_detect(...)
>>> sw.summary()
>>> sw.get_mask()
>>> sw.get_sync_events(center='NegPeak', time_before=0.4, time_after=0.8)

One can also quickly plot an average "template" of all the detected events:

>>> sw.plot_average(center="NegPeak", time_before=0.4, time_after=0.8)

For more details, please refer to the documentation of :py:meth:`yasa.SpindlesResults`, :py:meth:`yasa.SWResults` and :py:meth:`yasa.REMResults`.

.. important::
  This is an experimental feature, and it's likely that these functions will be modified, renamed, or even deprecated in future releases based on feedbacks from users. Please make sure to let me know what you think about the new output of the detection functions!

**Other changes**

a. The ``coupling`` argument has been removed from the :py:func:`yasa.spindles_detect` function. Instead, slow-oscillations / sigma coupling can only be calculated from the slow-waves detection, which is 1) the most standard way, 2) better because PAC assumptions require a strong oscillatory component in the lower frequency range (slow-oscillations). This also avoids unecessary confusion between spindles-derived coupling and slow-waves-derived coupling. For more details, refer to the Jupyter notebooks.
b. Downsampling of data in detection functions has been removed. In other words, YASA will no longer downsample the data to 100 / 128 Hz before applying the events detection. If the detection is too slow, we recommend that you manually downsample your data before applying the detection. See for example :py:func:`mne.filter.resample`.
c. :py:func:`yasa.trimbothstd` can now work with multi-dimensional arrays. The trimmed standard deviation will always be calculated on the last axis of the array.
d. Filtering and Hilbert transform are now applied at once on all channels (instead of looping across individual channels) in the :py:func:`yasa.spindles_detect` and :py:func:`yasa.sw_detect` functions. This should lead to some improvements in computation time.

----------------------------------------------------------------------------------------

Older versions
--------------

.. dropdown:: **v0.2.0 (April 2020)**

  This is a major release with several new functions, bugfixes and miscellaneous enhancements in existing functions.

  **Bugfixes**

  a. Sleep efficiency in the :py:func:`yasa.sleep_statistics` is now calculated using time in bed (TIB) as the denominator instead of sleep period time (SPT), in agreement with the AASM guidelines. The old way of computing the efficiency (TST / SPT) has now been renamed Sleep Maintenance Efficiency (SME).
  b. The :py:func:`yasa.sliding_window` now always return an array of shape (n_epochs, ..., n_samples), i.e. the epochs are now always the first dimension of the epoched array. This is consistent with MNE default shape of :py:class:`mne.Epochs` objects.

  **New functions**

  a. Added :py:func:`yasa.art_detect` to automatically detect artefacts on single or multi-channel EEG data.
  b. Added :py:func:`yasa.bandpower_from_psd_ndarray` to calculate band power from a multi-dimensional PSD. This is a NumPy-only implementation and this function will return a np.array and not a pandas DataFrame. This function is useful if you need to calculate the bandpower from a 3-D PSD array, e.g. of shape *(n_epochs, n_chan, n_freqs)*.
  c. Added :py:func:`yasa.get_centered_indices` to extract indices in data centered around specific events or peaks.
  d. Added :py:func:`yasa.load_profusion_hypno` to load a Compumedics Profusion hypnogram (.xml), as found on the `National Sleep Research Resource (NSRR) <https://sleepdata.org/>`_ website.

  **Enhancements**

  a. :py:func:`yasa.sleep_statistics` now also returns the sleep onset latency, i.e. the latency to the first epoch of any sleep.
  b. Added the `bandpass` argument to :py:func:`yasa.bandpower` to apply a FIR bandpass filter using the lowest and highest frequencies defined in `bands`. This is useful if you work with absolute power and want to remove contributions from frequency bands of non-interests.
  c. The :py:func:`yasa.bandpower_from_psd` now always return the total absolute physical power (`TotalAbsPow`) of the signal, in units of uV^2 / Hz. This allows to quickly calculate the absolute bandpower from the relative bandpower.
  d. Added sigma (12-16Hz) to the default frequency bands (`bands`) in :py:func:`yasa.bandpower` and :py:func:`yasa.bandpower_from_psd`.
  e. Added the ``coupling`` and ``freq_sp`` keyword-arguments to the :py:func:`yasa.sw_detect` function. If ``coupling=True``, the function will return the phase of the slow-waves (in radians) at the most prominent peak of sigma-filtered band (``PhaseAtSigmaPeak``), as well as the normalized mean vector length (``ndPAC``).
  f. Added an section in the `06_sw_detection.ipynb <https://github.com/raphaelvallat/yasa/blob/master/notebooks/06_sw_detection.ipynb>`_ notebooks on how to use relative amplitude thresholds (e.g. z-scores or percentiles) instead of absolute thresholds in slow-waves detection.
  g. The upper frequency band for :py:func:`yasa.sw_detect` has been changed from ``freq_sw=(0.3, 3.5)`` to ``freq_sw=(0.3, 2)`` Hz to comply with AASM guidelines.
  h. ``Stage`` is no longer taken into account when finding outliers with :py:class:`sklearn.ensemble.IsolationForest` in :py:func:`yasa.spindles_detect`.
  i. To be consistent with :py:func:`yasa.spindles_detect`, automatic outlier removal now requires at least 50 (instead of 100) detected events in :py:func:`yasa.sw_detect` and :py:func:`yasa.rem_detect`.
  j. Added the ``verbose`` parameter to all detection functions.
  k. Added -2 to the default hypnogram format to denote unscored data.

  **Dependencies**

  a. Removed deprecated ``behavior`` argument to avoid warning when calling :py:class:`sklearn.ensemble.IsolationForest`.
  b. Added `TensorPAC <https://etiennecmb.github.io/tensorpac/index.html>`_ and `pyRiemann <https://pyriemann.readthedocs.io/en/latest/api.html>`_ to dependencies.
  c. Updated dependencies version for MNE and scikit-learn.

.. dropdown:: **v0.1.9 (February 2020)**

  **New functions**

  a. Added :py:func:`yasa.transition_matrix` to calculate the state-transition matrix of an hypnogram.
  b. Added :py:func:`yasa.sleep_statistics` to extract the sleep statistics from an hypnogram.
  c. Added the ``coupling`` and ``freq_so`` keyword-arguments to the :py:func:`yasa.spindles_detect` function. If ``coupling=True``, the function will also returns the phase of the slow-waves (in radians) at the most prominent peak of the spindles. This can be used to perform spindles-SO coupling, as explained in the new Jupyter notebooks on PAC and spindles-SO coupling.

  **Enhancements**

  a. It is now possible to disable one or two out of the three thresholds in the :py:func:`yasa.spindles_detect`. This allows the users to run a simpler detection (for example focusing exclusively on the moving root mean square signal).
  b. The :py:func:`yasa.spindles_detect` now returns the timing (in seconds) of the most prominent peak of each spindles (``Peak``).
  c. The yasa.get_sync_sw has been renamed to :py:func:`yasa.get_sync_events` and is now compatible with spindles detection. This can be used for instance to plot the peak-locked grand averaged spindle.

  **Code testing**

  a. Removed Travis and AppVeyor testing for Python 3.5.

.. dropdown:: **v0.1.8 (October 2019)**

  a. Added :py:func:`yasa.plot_spectrogram` function.
  b. Added `lspopt <https://github.com/hbldh/lspopt>`_ in the dependencies.
  c. YASA now requires `MNE <https://mne.tools/stable/index.html>`_>0.19.
  d. Added a notebook on non-linear features.

.. dropdown:: **v0.1.7 (August 2019)**

  a. Added :py:func:`yasa.sliding_window` function.
  b. Added :py:func:`yasa.irasa` function.
  c. Reorganized code into several sub-files for readability (internal changes with no effect on user experience).

.. dropdown:: **v0.1.6 (August 2019)**

  a. Added bandpower function
  b. One can now directly pass a raw MNE object in several multi-channel functions of YASA, instead of manually passing data, sf, and ch_names. YASA will automatically convert MNE data from Volts to uV, and extract the sampling frequency and channel names. Examples of this can be found in the Jupyter notebooks examples.

.. dropdown:: **v0.1.5 (August 2019)**

  a. Added REM detection (rem_detect) on LOC and ROC EOG channels + example notebook
  b. Added yasa/hypno.py file, with several functions to load and upsample sleep stage vector (hypnogram).
  c. Added yasa/spectral.py file, which includes the bandpower_from_psd function to calculate the single or multi-channel spectral power in specified bands from a pre-computed PSD (see example notebook at notebooks/10_bandpower.ipynb)

.. dropdown:: **v0.1.4 (May 2019)**

  a. Added get_sync_sw function to get the synchronized timings of landmarks timepoints in slow-wave sleep. This can be used in combination with seaborn.lineplot to plot an average template of the detected slow-wave, per channel.

.. dropdown:: **v0.1.3 (March 2019)**

  a. Added slow-waves detection for single and multi channel
  b. Added include argument to select which values of hypno should be used as a mask.
  c. New examples notebooks + changes in README
  d. Minor improvements in performance (e.g. faster detrending)
  e. Added html API (/html)
  f. Travis and AppVeyor test for Python 3.5, 3.6 and 3.7

.. dropdown:: **v0.1.2 (February 2019)**

  a. Added support for multi-channel detection via spindles_detect_multi function.
  b. Added support for hypnogram mask
  c. Added several notebook examples
  d. Changed some default parameters to optimize behavior

.. dropdown:: **v0.1.1 (January 2019)**

  a. Added post-processing Isolation Forest
  b. Updated Readme and added support with Visbrain
  c. Added Cz full night in notebooks/

.. dropdown:: **v0.1 (December 2018)**

  Initial release of YASA: basic spindles detection.<|MERGE_RESOLUTION|>--- conflicted
+++ resolved
@@ -19,19 +19,13 @@
 
 **Spindles & slow-waves detection** - `PR 71 <https://github.com/raphaelvallat/yasa/pull/71>`_
 
-<<<<<<< HEAD
-a. When using an MNE.Raw object, conversion of the data from Volts to micro-Volts is now performed within MNE. `PR 70 <https://github.com/raphaelvallat/yasa/pull/70>`_
-b. Use `black <https://black.readthedocs.io/en/stable/>`_ code formatting. `PR 83 <https://github.com/raphaelvallat/yasa/pull/83>`_
-c. Add ``vmin`` and ``vmax`` parameters to :py:func:`yasa.plot_spectrogram`. `PR 75 <https://github.com/raphaelvallat/yasa/pull/75>`_
-d. Better handling of flat data in :py:func:`yasa.spindles_detect`. The function previously returned a division by zero error if part of the data was flat. See `issue 85 <https://github.com/raphaelvallat/yasa/issues/85>`_
-=======
 a. Added the :py:func:`yasa.compare_detection` function to determine the correctness of detected events against ground-truth events. It calculates the true positive, false positives and false negatives, and from those, the precision, recall and F1-scores. The input should be the indices of the onset of the event, in samples. It includes a max_distance argument which specifies the tolerance window (in number of samples) for two events to be considered the same.
 b. Added the :py:meth:`yasa.SpindlesResults.compare_detection` and :py:meth:`yasa.SWResults.compare_detection` method. This is a powerful and flexible function that allows to calculate the performance of the current detection against a) another detection or b) ground-truth annotations. For example, we can compare the output of the spindles detection with different thresholds.
 c. Added the :py:meth:`yasa.SpindlesResults.compare_channels` and :py:meth:`yasa.SWResults.compare_channels` methods to compare the overlap of the detected events between channels. Agreement is calculated using the F1-score (default), precision or recall.
-d. Better handling of flat data in :py:func:`yasa.spindles_detect`. The function previously returned a division by zero error if part of the data was flat. See `issue 85 <https://github.com/raphaelvallat/yasa/issues/85>`_
-e. When using an MNE.Raw object, conversion of the data from Volts to micro-Volts is now performed within MNE. `PR 70 <https://github.com/raphaelvallat/yasa/pull/70>`_
-f. Use `black <https://black.readthedocs.io/en/stable/>`_ code formatting.
->>>>>>> 65f033fd
+d. Add ``vmin`` and ``vmax`` parameters to :py:func:`yasa.plot_spectrogram`. `PR 75 <https://github.com/raphaelvallat/yasa/pull/75>`_
+e. Better handling of flat data in :py:func:`yasa.spindles_detect`. The function previously returned a division by zero error if part of the data was flat. See `issue 85 <https://github.com/raphaelvallat/yasa/issues/85>`_
+f. When using an MNE.Raw object, conversion of the data from Volts to micro-Volts is now performed within MNE. `PR 70 <https://github.com/raphaelvallat/yasa/pull/70>`_
+g. Use `black <https://black.readthedocs.io/en/stable/>`_ code formatting.
 
 **Others**
 
