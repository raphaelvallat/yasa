"""Test the functions in yasa/spectral.py."""
import mne
import pytest
import unittest
import numpy as np
import pandas as pd
from itertools import product
import matplotlib.pyplot as plt
from mne.filter import filter_data
from yasa.hypno import hypno_str_to_int, hypno_upsample_to_data
from yasa.detection import spindles_detect, sw_detect, rem_detect, art_detect, compare_detection

##############################################################################
# DATA LOADING
##############################################################################

# For all data, the sampling frequency is always 100 Hz
sf = 100

# 1) Single channel, we take one every other point to keep a sf of 100 Hz
data = np.loadtxt("notebooks/data_N2_spindles_15sec_200Hz.txt")[::2]
data_sigma = filter_data(data, sf, 12, 15, method="fir", verbose=0)

# Load an extract of N3 sleep without any spindle
data_n3 = np.loadtxt("notebooks/data_N3_no-spindles_30sec_100Hz.txt")

# 2) Multi-channel
# Load a full recording and its hypnogram
data_full = np.load("notebooks/data_full_6hrs_100Hz_Cz+Fz+Pz.npz").get("data")
chan_full = np.load("notebooks/data_full_6hrs_100Hz_Cz+Fz+Pz.npz").get("chan")
hypno_full = np.load("notebooks/data_full_6hrs_100Hz_hypno.npz").get("hypno")

# Let's add a channel with bad data amplitude
chan_full = np.append(chan_full, "Bad")  # ['Cz', 'Fz', 'Pz', 'Bad']
data_full = np.vstack((data_full, data_full[-1, :] * 1e8))

# Keep only Fz and during a N3 sleep period with (huge) slow-waves
data_sw = data_full[1, 666000:672000].astype(np.float64)
hypno_sw = hypno_full[666000:672000]

# MNE Raw
data_mne = mne.io.read_raw_fif("notebooks/sub-02_mne_raw.fif", preload=True, verbose=0)
data_mne.pick_types(eeg=True)
data_mne_single = data_mne.copy().pick_channels(["F3"])
hypno_mne = np.loadtxt("notebooks/sub-02_hypno_30s.txt", dtype=str)
hypno_mne = hypno_str_to_int(hypno_mne)
hypno_mne = hypno_upsample_to_data(hypno=hypno_mne, sf_hypno=(1 / 30), data=data_mne)


class TestDetection(unittest.TestCase):
    """Unit tests for detection.py"""

    def test_check_data_hypno(self):
        """Test preprocessing of data and hypno."""
        pass

    def test_spindles_detect(self):
        """Test spindles_detect"""
        #######################################################################
        # SINGLE CHANNEL
        #######################################################################
        freq_sp = [(11, 16), [12, 14]]
        freq_broad = [(0.5, 30), [1, 25]]
        duration = [(0.3, 2.5), [0.5, 3]]
        min_distance = [None, 0, 500]
        prod_args = product(freq_sp, freq_broad, duration, min_distance)

        for i, (s, b, d, m) in enumerate(prod_args):
            spindles_detect(data, sf, freq_sp=s, duration=d, freq_broad=b, min_distance=m)

        sp = spindles_detect(data, sf, verbose=True)
        assert sp.summary().shape[0] == 2
        sp.get_mask()
        sp.get_sync_events()
        sp.get_sync_events(time_before=10)  # Invalid time window
        sp.plot_average(ci=None, filt=(None, 30))  # Skip bootstrapping
        np.testing.assert_array_equal(np.squeeze(sp._data), data)
        # Compare channels return dataframe with single cell
        assert sp.compare_channels().shape == (1, 1)
        assert sp._sf == sf
        sp.summary(grp_chan=True, grp_stage=True, aggfunc="median", sort=False)

        # Test with custom thresholds
        spindles_detect(data, sf, thresh={"rel_pow": 0.25})
        spindles_detect(data, sf, thresh={"rms": 1.25})
        spindles_detect(data, sf, thresh={"rel_pow": 0.25, "corr": 0.60})

        # Test with disabled thresholds
        spindles_detect(data, sf, thresh={"rel_pow": None})
        spindles_detect(data, sf, thresh={"corr": None}, verbose="debug")
        spindles_detect(data, sf, thresh={"rms": None})
        spindles_detect(data, sf, thresh={"rms": None, "corr": None})
        spindles_detect(data, sf, thresh={"rms": None, "rel_pow": None})
        spindles_detect(data, sf, thresh={"corr": None, "rel_pow": None})

        # Test with hypnogram
        spindles_detect(data, sf, hypno=np.ones(data.size))

<<<<<<< HEAD
        # Full night single channel with Isolation Forest + hypnogram
        sp = spindles_detect(data_full[1, :], sf, hypno=hypno_full)
        sp_no_out = spindles_detect(data_full[1, :], sf, hypno=hypno_full, remove_outliers=True)
        assert sp.compare_detection(sp_no_out).shape[0] == 1
=======
        # Test with 1-sec of flat data -- we should still have 2 detected spindles
        data_flat = data.copy()
        data_flat[100:200] = 1
        sp = spindles_detect(data_flat, sf).summary()
        assert sp.shape[0] == 2

        # Single channel with Isolation Forest + hypnogram
        sp = spindles_detect(data_full[1, :], sf, hypno=hypno_full, remove_outliers=True)
>>>>>>> b1890bee

        # Calculate the coincidence matrix with only one channel
        with pytest.raises(ValueError):
            sp.get_coincidence_matrix()

        # compare_detection with invalid other
        with pytest.raises(ValueError):
            sp.compare_detection(other="WRONG")

        with self.assertLogs("yasa", level="WARNING"):
            spindles_detect(data_n3, sf)
        # assert sp is None --> Fails?

        # Ensure that the two warnings are tested
        with self.assertLogs("yasa", level="WARNING"):
            sp = spindles_detect(data_n3, sf, thresh={"corr": 0.95})
        assert sp is None

        # Test with wrong data amplitude (1)
        with self.assertLogs("yasa", level="ERROR"):
            sp = spindles_detect(data_n3 / 1e6, sf)
        assert sp is None

        # Test with wrong data amplitude (2)
        with self.assertLogs("yasa", level="ERROR"):
            sp = spindles_detect(data_n3 * 1e6, sf)
        assert sp is None

        # Test with a random array
        with self.assertLogs("yasa", level="ERROR"):
            np.random.seed(123)
            sp = spindles_detect(np.random.random(size=1000), sf)
        assert sp is None

        # No values in hypno intersect with include
        with pytest.raises(AssertionError):
            sp = spindles_detect(data, sf, include=2, hypno=np.zeros(data.size, dtype=int))

        #######################################################################
        # MULTI CHANNEL
        #######################################################################

        sp = spindles_detect(data_full, sf, chan_full)
        sp.get_mask()
        sp.get_sync_events(filt=(12, 15))
        sp.summary()
        sp.summary(grp_chan=True)
        sp.plot_average(ci=None)
        sp.get_coincidence_matrix()
        sp.get_coincidence_matrix(scaled=False)
        sp.plot_detection()
        assert sp._data.shape == sp._data_filt.shape
        np.testing.assert_array_equal(sp._data, data_full)
        assert sp._sf == sf
        sp_no_out = spindles_detect(data_full, sf, chan_full, remove_outliers=True)
        sp_multi = spindles_detect(data_full, sf, chan_full, multi_only=True)
        assert sp_multi.summary().shape[0] < sp.summary().shape[0]
        assert sp_no_out.summary().shape[0] < sp.summary().shape[0]

        # Test compare_detection
        assert (sp.compare_detection(sp)["f1"] == 1).all()  # self vs self, f1-score is 1
        sp_vs_multi = sp.compare_detection(sp_multi)
        # When comparing against sp_multi as the reference, we expect a perfect recall
        assert (sp_vs_multi["n_self"] > sp_vs_multi["n_other"]).all()
        assert (sp_vs_multi["recall"] == 1).all()
        # Setting `other_is_groundtruth=False`` == other.compare(self)
        sp_vs_multi_revert = sp.compare_detection(sp_multi, other_is_groundtruth=False)
        multi_vs_sp = sp_multi.compare_detection(sp)
        assert (sp_vs_multi_revert["recall"] == multi_vs_sp["recall"]).all()
        # With a look around and using the summary
        sp_vs_nout_1s = sp.compare_detection(sp_no_out.summary(), max_distance_sec=1)
        sp_vs_nout_2s = sp.compare_detection(sp_no_out.summary(), max_distance_sec=2)
        assert (sp_vs_nout_2s["f1"] > sp_vs_nout_1s["f1"]).all()
        assert (sp_vs_nout_2s["recall"] == sp_vs_nout_1s["recall"]).all()
        assert (sp_vs_nout_2s["n_self"] == sp_vs_nout_1s["n_self"]).all()

        # Test with hypnogram
        sp = spindles_detect(data_full, sf, hypno=hypno_full, include=2)
        sp.summary(grp_chan=False, grp_stage=False)
        sp.summary(grp_chan=False, grp_stage=True, aggfunc="median")
        sp.summary(grp_chan=True, grp_stage=False)
        sp.summary(grp_chan=True, grp_stage=True, sort=False)
        sp.plot_average(ci=None)
        sp.plot_average(hue="Stage", ci=None)
        sp.plot_detection()

        # Test compare_channels function
        # .. F1-score -- symmetric matrix
        mat = sp.compare_channels()
        assert mat.equals(mat.T)  # mat is a symmetric matrix
        assert (np.diag(mat) == 1).all()  # diagonal is all 1
        idx_triu = np.triu_indices_from(mat, k=1)
        mat_2s = sp.compare_channels(max_distance_sec=2)
        # Make sure that the overall scores are higher when using a lookaround
        assert mat.to_numpy()[idx_triu].mean() < mat_2s.to_numpy()[idx_triu].mean()
        # Precision / recall -- not symmetric
        mat_prec = sp.compare_channels(score="precision")
        mat_rec = sp.compare_channels(score="recall")
        assert mat_prec.T.equals(mat_rec)  # tril precision == triu recall

        # Using a MNE raw object (and disabling one threshold)
        spindles_detect(data_mne, thresh={"corr": None, "rms": 3})
        spindles_detect(data_mne, hypno=hypno_mne, include=2, verbose=True)
        plt.close("all")

    def test_sw_detect(self):
        """Test function slow-wave detect"""
        # Parameters product testing
        freq_sw = [(0.3, 3.5), (0.5, 4)]
        dur_neg = [(0.3, 1.5), [0.1, 2]]
        dur_pos = [(0.3, 1.5), [0, 1]]
        amp_neg = [(40, 300), [40, None]]
        amp_pos = [(10, 150), (0, None)]
        amp_ptp = [(75, 400), [80, 300]]
        prod_args = product(freq_sw, dur_neg, dur_pos, amp_neg, amp_pos, amp_ptp)

        for i, (f, dn, dp, an, ap, aptp) in enumerate(prod_args):
            # print((f, dn, dp, an, ap, aptp))
            sw_detect(
                data_sw, sf, freq_sw=f, dur_neg=dn, dur_pos=dp, amp_neg=an, amp_pos=ap, amp_ptp=aptp
            )

        # With N3 hypnogram
        sw = sw_detect(data_sw, sf, hypno=hypno_sw, coupling=True)
        sw.summary()
        sw.get_mask()
        sw.get_sync_events()
        sw.plot_average(ci=None)
        sw.plot_detection()
        np.testing.assert_array_equal(np.squeeze(sw._data), data_sw)
        np.testing.assert_array_equal(sw._hypno, hypno_sw)
        assert sw._sf == sf

        # Test with wrong data amplitude
        with self.assertLogs("yasa", level="ERROR"):
            sw = sw_detect(data_sw * 0, sf)  # All channels are flat
        assert sw is None

        # With 2D data
        sw_detect(data_sw[np.newaxis, ...], sf, verbose="INFO")

        # No values in hypno intersect with include
        with pytest.raises(AssertionError):
            sw = sw_detect(data_sw, sf, include=3, hypno=np.ones(data_sw.shape, dtype=int))

        #######################################################################
        # MULTI CHANNEL
        #######################################################################

        sw = sw_detect(data_full, sf, chan_full)
        sw.get_mask()
        sw.get_sync_events()
        sw.plot_average(ci=None)
        sw.plot_detection()
        sw.get_coincidence_matrix()
        sw.get_coincidence_matrix(scaled=False)
        # Test with outlier removal. There should be fewer events.
        sw_no_out = sw_detect(data_full, sf, chan_full, remove_outliers=True)
        assert sw_no_out._events.shape[0] < sw._events.shape[0]

        # Test compare_detection
        assert (sw.compare_detection(sw_no_out)["recall"] == 1).all()

        # Test with hypnogram
        sw = sw_detect(data_full, sf, chan_full, hypno=hypno_full, coupling=True)
        sw.summary(grp_chan=False, grp_stage=False)
        sw.summary(grp_chan=False, grp_stage=True, aggfunc="median")
        sw.summary(grp_chan=True, grp_stage=False)
        sw.summary(grp_chan=True, grp_stage=True, sort=False)
        sw.plot_average(ci=None)
        sw.plot_average(hue="Stage", ci=None)
        sw.plot_detection()
        # Check coupling
        sw_sum = sw.summary()
        assert "ndPAC" in sw_sum.columns
        # There should be some zero in the ndPAC (full dataframe)
        assert sw._events[sw._events["ndPAC"] == 0].shape[0] > 0
        # Coinciding spindles and masking
        sp = spindles_detect(data_full, sf, chan_full, hypno=hypno_full)
        sw.find_cooccurring_spindles(sp.summary())
        sw_sum = sw.summary()
        assert "CooccurringSpindle" in sw_sum.columns
        assert "DistanceSpindleToSW" in sw_sum.columns
        sw_sum_masked = sw.summary(
            grp_chan=True, grp_stage=False, mask=sw._events["CooccurringSpindle"]
        )
        assert sw_sum_masked.shape[0] < sw_sum.shape[0]

        # Test with different coupling params
        sw_detect(
            data_full,
            sf,
            chan_full,
            hypno=hypno_full,
            coupling=True,
            coupling_params={"freq_sp": (12, 16), "time": 2, "p": None},
        )

        # Using a MNE raw object
        sw_detect(data_mne)
        sw_detect(data_mne, hypno=hypno_mne, include=3)
        plt.close("all")

    def test_rem_detect(self):
        """Test function REM detect"""
        file_rem = np.load("notebooks/data_EOGs_REM_256Hz.npz")
        data_rem = file_rem["data"]
        loc, roc = data_rem[0, :], data_rem[1, :]
        sf_rem = file_rem["sf"]
        hypno_rem = 4 * np.ones_like(loc)

        # Parameters product testing
        freq_rem = [(0.5, 5), (0.3, 8)]
        duration = [(0.3, 1.5), [0.5, 1]]
        amplitude = [(50, 200), [60, 300]]
        hypno = [hypno_rem, None]
        prod_args = product(freq_rem, duration, amplitude, hypno)

        for i, (f, dr, am, h) in enumerate(prod_args):
            rem_detect(loc, roc, sf_rem, hypno=h, freq_rem=f, duration=dr, amplitude=am)

        # With isolation forest
        rem = rem_detect(loc, roc, sf, verbose="info")
        rem2 = rem_detect(loc, roc, sf, remove_outliers=True)
        assert rem.summary().shape[0] > rem2.summary().shape[0]
        rem.summary()
        rem.get_mask()
        rem.get_sync_events()
        rem.plot_average(ci=None)
        rem.plot_average(filt=(0.5, 5), ci=None)

        # With REM hypnogram
        hypno_rem = 4 * np.ones_like(loc)
        rem = rem_detect(loc, roc, sf, hypno=hypno_rem)
        hypno_rem = np.r_[np.ones(int(loc.size / 2)), 4 * np.ones(int(loc.size / 2))]
        rem2 = rem_detect(loc, roc, sf, hypno=hypno_rem)
        assert rem.summary().shape[0] > rem2.summary().shape[0]
        rem2.summary(grp_stage=True, aggfunc="median")

        # Test with wrong data amplitude on ROC
        with self.assertLogs("yasa", level="ERROR"):
            rem = rem_detect(loc * 1e-8, roc, sf)
        assert rem is None

        # Test with wrong data amplitude on LOC
        with self.assertLogs("yasa", level="ERROR"):
            rem = rem_detect(loc, roc * 1e8, sf)
        assert rem is None

        # No values in hypno intersect with include
        with pytest.raises(AssertionError):
            rem_detect(loc, roc, sf, hypno=hypno_rem, include=5)

    def test_art_detect(self):
        """Test function art_detect"""
        file_9 = np.load("notebooks/data_full_6hrs_100Hz_9channels.npz")
        data_9 = file_9.get("data")
        hypno_9 = np.load("notebooks/data_full_6hrs_100Hz_hypno.npz").get("hypno")  # noqa
        # For the sake of the example, let's add some flat data at the end
        data_9 = np.concatenate((data_9, np.zeros((data_9.shape[0], 20000))), axis=1)
        hypno_9 = np.concatenate((hypno_9, np.zeros(20000)))

        # Start different combinations
        art_detect(data_9, sf=100, window=10, method="covar", threshold=3)
        art_detect(
            data_9, sf=100, window=6, hypno=hypno_9, include=(2, 3), method="covar", threshold=3
        )
        art_detect(data_9, sf=100, window=5, method="std", threshold=2)
        art_detect(
            data_9,
            sf=100,
            window=5,
            hypno=hypno_9,
            method="std",
            include=(0, 1, 2, 3, 4, 5, 6),
            threshold=2,
        )
        art_detect(
            data_9,
            sf=100,
            window=5.0,
            hypno=hypno_9,
            method="std",
            include=(0, 1, 2, 3, 4, 5, 6),
            threshold=10,
        )
        # Single channel
        art_detect(data_9[0], 100, window=10, method="covar")
        art_detect(data_9[0], 100, window=5, method="std", verbose=True)

        # Not enough epochs for stage
        hypno_9[:100] = 6
        art_detect(
            data_9,
            sf,
            window=5.0,
            hypno=hypno_9,
            include=6,
            method="std",
            threshold=3,
            n_chan_reject=5,
        )

        # With a flat channel
        data_with_flat = np.vstack((data_9, np.zeros(data_9.shape[-1])))
        art_detect(data_with_flat, sf, method="std", n_chan_reject=5)

        # Using a MNE raw object
        art_detect(data_mne, window=10.0, hypno=hypno_mne, method="covar", verbose="INFO")

        with pytest.raises(AssertionError):
            # None of include in hypno
            art_detect(data_mne, window=10.0, hypno=hypno_mne, include=[7, 8])

    def test_compare_detect(self):
        """Test compare_detect function."""
        from scipy.stats import hmean

        # Default
        detected = [5, 12, 20, 34, 41, 57, 63]
        grndtrth = [5, 12, 18, 26, 34, 41, 55, 63, 68]
        res = compare_detection(detected, grndtrth)
        assert all(res["tp"] == [5, 12, 34, 41, 63])
        assert all(res["fp"] == [20, 57])
        assert all(res["fn"] == [18, 26, 55, 68])
        assert np.isclose(res["precision"], 5 / 7)
        assert np.isclose(res["recall"], 5 / 9)
        assert np.isclose(res["f1"], hmean([5 / 7, 5 / 9]))

        # Changing the order: FN <--> FP, precision <--> recall No change in F1-score.
        res = compare_detection(grndtrth, detected)
        assert all(res["tp"] == [5, 12, 34, 41, 63])
        assert all(res["fn"] == [20, 57])
        assert all(res["fp"] == [18, 26, 55, 68])
        assert np.isclose(res["precision"], 5 / 9)
        assert np.isclose(res["recall"], 5 / 7)
        assert np.isclose(res["f1"], hmean([5 / 7, 5 / 9]))

        # With max_distance
        res = compare_detection(detected, grndtrth, max_distance=2)
        assert all(res["tp"] == [5, 12, 20, 34, 41, 57, 63])
        assert len(res["fp"]) == 0
        assert all(res["fn"] == [26, 68])
        assert np.isclose(res["precision"], 1)
        assert np.isclose(res["recall"], 7 / 9)
        assert np.isclose(res["f1"], hmean([1, 7 / 9]))

        # Special cases
        # ..detected is empty
        res = compare_detection([], grndtrth)
        assert len(res["tp"]) == 0
        assert len(res["fp"]) == 0
        assert all(res["fn"] == grndtrth)

        # ..ground-truth is empty
        res = compare_detection(detected, [])
        assert len(res["tp"]) == 0
        assert all(res["fp"] == detected)
        assert len(res["fn"]) == 0

        # ..detected is not sorted
        np.random.seed(42)
        np.random.shuffle(detected)
        res = compare_detection(detected, grndtrth)
        assert np.isclose(res["f1"], hmean([5 / 7, 5 / 9]))  # Same as first example

        # ..detected has duplicate values
        detected = [5, 12, 12, 20, 34, 41, 41, 57, 63]
        res = compare_detection(detected, grndtrth)
        assert np.isclose(res["f1"], hmean([5 / 7, 5 / 9]))  # Same as first example

        # Handle dtypes
        detected = np.array([5, 12, 20, 34, 41, 57, 63], dtype=float)
        grndtrth = np.array([5, 12, 18, 26, 34, 41, 55, 63, 68], dtype=int)
        res = compare_detection(detected, grndtrth)
        assert np.isclose(res["f1"], hmean([5 / 7, 5 / 9]))
        detected = [5.0, 12, 20.0, 34, 41.0, 57.0, 63]
        grndtrth = pd.Series([5, 12, 18, 26, 34, 41, 55, 63, 68])
        res = compare_detection(detected, grndtrth)
        assert np.isclose(res["f1"], hmean([5 / 7, 5 / 9]))

        # Errors
        with pytest.raises(AssertionError):
            # Arrays contain non-integer floats
            compare_detection([5.4, 12.2, 20], [5, 12.3, 18])

        with pytest.raises(ValueError):
            # Arrays contain non-integer floats
            compare_detection(detected, grndtrth, max_distance=100)<|MERGE_RESOLUTION|>--- conflicted
+++ resolved
@@ -96,21 +96,15 @@
         # Test with hypnogram
         spindles_detect(data, sf, hypno=np.ones(data.size))
 
-<<<<<<< HEAD
         # Full night single channel with Isolation Forest + hypnogram
         sp = spindles_detect(data_full[1, :], sf, hypno=hypno_full)
         sp_no_out = spindles_detect(data_full[1, :], sf, hypno=hypno_full, remove_outliers=True)
         assert sp.compare_detection(sp_no_out).shape[0] == 1
-=======
         # Test with 1-sec of flat data -- we should still have 2 detected spindles
         data_flat = data.copy()
         data_flat[100:200] = 1
         sp = spindles_detect(data_flat, sf).summary()
         assert sp.shape[0] == 2
-
-        # Single channel with Isolation Forest + hypnogram
-        sp = spindles_detect(data_full[1, :], sf, hypno=hypno_full, remove_outliers=True)
->>>>>>> b1890bee
 
         # Calculate the coincidence matrix with only one channel
         with pytest.raises(ValueError):
